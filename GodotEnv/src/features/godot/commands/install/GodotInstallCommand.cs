namespace Chickensoft.GodotEnv.Features.Godot.Commands;

using System.Threading.Tasks;
using Chickensoft.GodotEnv.Common.Models;
using Chickensoft.GodotEnv.Features.Godot.Models;
using CliFx;
using CliFx.Attributes;
using CliFx.Infrastructure;
using CliWrap;

[Command("godot install", Description = "Install a version of Godot.")]
public class GodotInstallCommand :
  ICommand, ICliCommand, IWindowsElevationEnabled {
  [CommandParameter(
    0,
    Name = "Version",
    Validators = [typeof(GodotVersionValidator)],
    Description = "Godot version to install: e.g., 4.1.0-rc.2, 4.2.0, etc." +
      " Should match a version of Godot " +
      "(https://github.com/godotengine/godot-builds/tags) or GodotSharp " +
      "(https://www.nuget.org/packages/GodotSharp/)"
  )]
  public string RawVersion { get; set; } = default!;

  [CommandOption(
    "no-dotnet", 'n',
    Description =
      "Specify to use the version of Godot that does not support C#/.NET."
  )]
  public bool NoDotnet { get; set; }

  [CommandOption(
    "unsafe-skip-checksum-verification",
    Description = "UNSAFE! Specify to skip checksum verification."
  )]
  public bool SkipChecksumVerification { get; set; }

  [CommandOption(
    "proxy", 'x',
    Description = "Specify a proxy server URL to use for downloads (e.g., http://127.0.0.1:1080)."
  )]
  public string? ProxyUrl { get; set; }

  public IExecutionContext ExecutionContext { get; set; } = default!;

  public bool IsWindowsElevationRequired => true;

  public GodotInstallCommand(IExecutionContext context) {
    ExecutionContext = context;
  }

  public async ValueTask ExecuteAsync(IConsole console) {
    var godotRepo = ExecutionContext.Godot.GodotRepo;
    var platform = ExecutionContext.Godot.Platform;

    var log = ExecutionContext.CreateLog(console);
    var token = console.RegisterCancellationHandler();

    var isDotnetVersion = !NoDotnet;
    // We know this won't throw because the validator okayed it
    var version = godotRepo.VersionDeserializer.Deserialize(RawVersion, isDotnetVersion);

    var godotInstallationsPath = godotRepo.GodotInstallationsPath;
    var godotCachePath = godotRepo.GodotCachePath;

    var existingInstallation =
      godotRepo.GetInstallation(version);

    // Log information to show we understood.
    platform.Describe(log);
    log.Info($"🤖 Godot v{RawVersion}");
    log.Info($"🍯 Parsed version: {version}");
    log.Info(
      isDotnetVersion ? "😁 Using Godot with .NET" : "😢 Using Godot without .NET"
    );

    if (!string.IsNullOrEmpty(ProxyUrl)) {
      log.Info($"🌐 Using proxy: {ProxyUrl}");
    }

    // Check for existing installation.
    if (existingInstallation is GodotInstallation installation) {
      log.Warn(
        $"🤔 Godot v{RawVersion} is already installed:"
      );
      log.Warn(installation);
    }

    var godotCompressedArchive =
      await godotRepo.DownloadGodot(
<<<<<<< HEAD
        version, isDotnetVersion, SkipChecksumVerification, log, token, ProxyUrl
=======
        version, SkipChecksumVerification, log, token
>>>>>>> fcc015f2
      );

    var newInstallation =
      await godotRepo.ExtractGodotInstaller(godotCompressedArchive, log);

    await godotRepo.UpdateGodotSymlink(newInstallation, log);

    await godotRepo.UpdateDesktopShortcut(newInstallation, log);

    await godotRepo.AddOrUpdateGodotEnvVariable(log);
  }
}<|MERGE_RESOLUTION|>--- conflicted
+++ resolved
@@ -88,11 +88,7 @@
 
     var godotCompressedArchive =
       await godotRepo.DownloadGodot(
-<<<<<<< HEAD
-        version, isDotnetVersion, SkipChecksumVerification, log, token, ProxyUrl
-=======
-        version, SkipChecksumVerification, log, token
->>>>>>> fcc015f2
+        version, SkipChecksumVerification, log, token, ProxyUrl
       );
 
     var newInstallation =
